package dk.tbsalling.aismessages.ais.messages;

import dk.tbsalling.aismessages.ais.messages.types.AISMessageType;
import dk.tbsalling.aismessages.ais.messages.types.IMO;
import dk.tbsalling.aismessages.ais.messages.types.MMSI;
import dk.tbsalling.aismessages.ais.messages.types.PositionFixingDevice;
import dk.tbsalling.aismessages.ais.messages.types.ShipType;
import dk.tbsalling.aismessages.nmea.messages.NMEAMessage;
import org.junit.Test;

import java.security.NoSuchAlgorithmException;

import static org.junit.Assert.assertEquals;
import static org.junit.Assert.assertFalse;
import static org.junit.Assert.assertNotEquals;
import static org.junit.Assert.assertNull;

public class ShipAndVoyageDataTest {

    @Test
    public void canDecode1() {
        AISMessage aisMessage = AISMessage.create(
            NMEAMessage.fromString("!AIVDM,2,1,3,A,55MuUD02;EFUL@CO;W@lU=<U=<U10V1HuT4LE:1DC@T>B4kC0DliSp=t,0*14"),
            NMEAMessage.fromString("!AIVDM,2,2,3,A,888888888888880,2*27")
        );

        System.out.println(aisMessage.toString());

        assertEquals(AISMessageType.ShipAndVoyageRelatedData, aisMessage.getMessageType());
        ShipAndVoyageData message = (ShipAndVoyageData) aisMessage;
        assertEquals(Integer.valueOf(0), message.getRepeatIndicator());
<<<<<<< HEAD
        assertEquals(MMSI.valueOf(366962000L), message.getSourceMmsi());
=======
        assertEquals(MMSI.valueOf(366962000), message.getSourceMmsi());
>>>>>>> ddb460b9
        assertEquals(IMO.valueOf(9131369), message.getImo());
        assertEquals("WDD7294", message.getCallsign());
        assertEquals("MISSISSIPPI VOYAGER", message.getShipName());
        assertEquals(ShipType.TankerHazardousD, message.getShipType());
        assertEquals(Integer.valueOf(154), message.getToBow());
        assertEquals(Integer.valueOf(36), message.getToStern());
        assertEquals(Integer.valueOf(18), message.getToStarboard());
        assertEquals(Integer.valueOf(14), message.getToPort());
        assertEquals(PositionFixingDevice.Gps, message.getPositionFixingDevice());
        assertEquals(Float.valueOf("8.3"), message.getDraught());
        assertEquals("06-03 19:00", message.getEta());
        assertEquals("SFO 70", message.getDestination());
        assertFalse(message.getDataTerminalReady());
    }

    @Test
    public void canDecode2() {
        AISMessage aisMessage = AISMessage.create(
            NMEAMessage.fromString("!AIVDM,2,1,0,B,539S:k40000000c3G04PPh63<00000000080000o1PVG2uGD:00000000000,0*34"),
            NMEAMessage.fromString("!AIVDM,2,2,0,B,00000000000,2*27")
        );

        System.out.println(aisMessage.toString());

        assertEquals(AISMessageType.ShipAndVoyageRelatedData, aisMessage.getMessageType());
        ShipAndVoyageData message = (ShipAndVoyageData) aisMessage;
        assertEquals(Integer.valueOf(0), message.getRepeatIndicator());
<<<<<<< HEAD
        assertEquals(MMSI.valueOf(211339980L), message.getSourceMmsi());
=======
        assertEquals(MMSI.valueOf(211339980), message.getSourceMmsi());
>>>>>>> ddb460b9
        assertEquals(IMO.valueOf(0), message.getImo());
        assertEquals("J050A", message.getCallsign());
        assertEquals("HHLA 3         B", message.getShipName());
        assertEquals(ShipType.LawEnforcement, message.getShipType());
        assertEquals(Integer.valueOf(12), message.getToBow());
        assertEquals(Integer.valueOf(38), message.getToStern());
        assertEquals(Integer.valueOf(2), message.getToStarboard());
        assertEquals(Integer.valueOf(23), message.getToPort());
        assertNull(message.getPositionFixingDevice());
        assertEquals(Float.valueOf("0"), message.getDraught());
        assertEquals("14-05 20:10", message.getEta());
        assertEquals("", message.getDestination());
        assertFalse(message.getDataTerminalReady());
    }

    @Test
    public void digest() throws NoSuchAlgorithmException {
        String expectedDigest = "2ca6350a33d7b19f0ef49799aa96dd61da9e081e";

        AISMessage aisMessage = AISMessage.create(
            NMEAMessage.fromString("!AIVDM,2,1,0,B,539S:k40000000c3G04PPh63<00000000080000o1PVG2uGD:00000000000,0*34"),
            NMEAMessage.fromString("!AIVDM,2,2,0,B,00000000000,2*27")
        );
        byte[] digest = aisMessage.digest();
        String digestAsString = String.format("%040x", new java.math.BigInteger(1, digest));
        assertEquals(expectedDigest, digestAsString);

        // Change line 1
        aisMessage = AISMessage.create(
            NMEAMessage.fromString("!AIVDM,2,1,0,B,539S:k40000000c3G04PPh63<00000000080000o1PVG2uGD:00000000001,0*34"),
            NMEAMessage.fromString("!AIVDM,2,2,0,B,00000000000,2*27")
        );
        digest = aisMessage.digest();
        digestAsString = String.format("%040x", new java.math.BigInteger(1, digest));
        assertNotEquals(expectedDigest, digestAsString);

        // Change line 2
        aisMessage = AISMessage.create(
            NMEAMessage.fromString("!AIVDM,2,1,0,B,539S:k40000000c3G04PPh63<00000000080000o1PVG2uGD:00000000000,0*34"),
            NMEAMessage.fromString("!AIVDM,2,2,0,B,00000000001,2*27")
        );
        digest = aisMessage.digest();
        digestAsString = String.format("%040x", new java.math.BigInteger(1, digest));
        assertNotEquals(expectedDigest, digestAsString);


    }

}<|MERGE_RESOLUTION|>--- conflicted
+++ resolved
@@ -29,11 +29,7 @@
         assertEquals(AISMessageType.ShipAndVoyageRelatedData, aisMessage.getMessageType());
         ShipAndVoyageData message = (ShipAndVoyageData) aisMessage;
         assertEquals(Integer.valueOf(0), message.getRepeatIndicator());
-<<<<<<< HEAD
-        assertEquals(MMSI.valueOf(366962000L), message.getSourceMmsi());
-=======
         assertEquals(MMSI.valueOf(366962000), message.getSourceMmsi());
->>>>>>> ddb460b9
         assertEquals(IMO.valueOf(9131369), message.getImo());
         assertEquals("WDD7294", message.getCallsign());
         assertEquals("MISSISSIPPI VOYAGER", message.getShipName());
@@ -61,11 +57,7 @@
         assertEquals(AISMessageType.ShipAndVoyageRelatedData, aisMessage.getMessageType());
         ShipAndVoyageData message = (ShipAndVoyageData) aisMessage;
         assertEquals(Integer.valueOf(0), message.getRepeatIndicator());
-<<<<<<< HEAD
-        assertEquals(MMSI.valueOf(211339980L), message.getSourceMmsi());
-=======
         assertEquals(MMSI.valueOf(211339980), message.getSourceMmsi());
->>>>>>> ddb460b9
         assertEquals(IMO.valueOf(0), message.getImo());
         assertEquals("J050A", message.getCallsign());
         assertEquals("HHLA 3         B", message.getShipName());
