--- conflicted
+++ resolved
@@ -70,7 +70,6 @@
 
     @SuppressWarnings("unused")
 	public MMSI getMmsi1() {
-<<<<<<< HEAD
         return getDecodedValue(new Supplier<MMSI>() {
             @Override
             public MMSI get() {
@@ -89,12 +88,9 @@
         }, new Supplier<MMSI>() {
             @Override
             public MMSI get() {
-                return MMSI.valueOf(UNSIGNED_LONG_DECODER.apply(SafetyRelatedAcknowledge.this.getBits(40, 70)));
-            }
-        });
-=======
-        return getDecodedValue(() -> mmsi1, value -> mmsi1 = value, () -> Boolean.TRUE, () -> MMSI.valueOf(UNSIGNED_INTEGER_DECODER.apply(getBits(40, 70))));
->>>>>>> ddb460b9
+                return MMSI.valueOf(UNSIGNED_INTEGER_DECODER.apply(SafetyRelatedAcknowledge.this.getBits(40, 70)));
+            }
+        });
 	}
 
     @SuppressWarnings("unused")
@@ -124,7 +120,6 @@
 
     @SuppressWarnings("unused")
 	public MMSI getMmsi2() {
-<<<<<<< HEAD
         return getDecodedValue(new Supplier<MMSI>() {
             @Override
             public MMSI get() {
@@ -143,12 +138,9 @@
         }, new Supplier<MMSI>() {
             @Override
             public MMSI get() {
-                return MMSI.valueOf(UNSIGNED_LONG_DECODER.apply(SafetyRelatedAcknowledge.this.getBits(72, 102)));
-            }
-        });
-=======
-        return getDecodedValue(() -> mmsi2, value -> mmsi2 = value, () -> getNumberOfBits() > 72, () -> MMSI.valueOf(UNSIGNED_INTEGER_DECODER.apply(getBits(72, 102))));
->>>>>>> ddb460b9
+                return MMSI.valueOf(UNSIGNED_INTEGER_DECODER.apply(SafetyRelatedAcknowledge.this.getBits(72, 102)));
+            }
+        });
 	}
 
     @SuppressWarnings("unused")
@@ -178,7 +170,6 @@
 
     @SuppressWarnings("unused")
 	public MMSI getMmsi3() {
-<<<<<<< HEAD
         return getDecodedValue(new Supplier<MMSI>() {
             @Override
             public MMSI get() {
@@ -197,12 +188,9 @@
         }, new Supplier<MMSI>() {
             @Override
             public MMSI get() {
-                return MMSI.valueOf(UNSIGNED_LONG_DECODER.apply(SafetyRelatedAcknowledge.this.getBits(104, 134)));
-            }
-        });
-=======
-        return getDecodedValue(() -> mmsi3, value -> mmsi3 = value, () -> getNumberOfBits() > 104, () -> MMSI.valueOf(UNSIGNED_INTEGER_DECODER.apply(getBits(104, 134))));
->>>>>>> ddb460b9
+                return MMSI.valueOf(UNSIGNED_INTEGER_DECODER.apply(SafetyRelatedAcknowledge.this.getBits(104, 134)));
+            }
+        });
 	}
 
     @SuppressWarnings("unused")
@@ -232,7 +220,6 @@
 
     @SuppressWarnings("unused")
 	public MMSI getMmsi4() {
-<<<<<<< HEAD
         return getDecodedValue(new Supplier<MMSI>() {
             @Override
             public MMSI get() {
@@ -251,12 +238,9 @@
         }, new Supplier<MMSI>() {
             @Override
             public MMSI get() {
-                return MMSI.valueOf(UNSIGNED_LONG_DECODER.apply(SafetyRelatedAcknowledge.this.getBits(136, 166)));
-            }
-        });
-=======
-        return getDecodedValue(() -> mmsi4, value -> mmsi4 = value, () -> getNumberOfBits() > 136, () -> MMSI.valueOf(UNSIGNED_INTEGER_DECODER.apply(getBits(136, 166))));
->>>>>>> ddb460b9
+                return MMSI.valueOf(UNSIGNED_INTEGER_DECODER.apply(SafetyRelatedAcknowledge.this.getBits(136, 166)));
+            }
+        });
 	}
 
     @SuppressWarnings("unused")
