--- conflicted
+++ resolved
@@ -277,7 +277,6 @@
 
     @SuppressWarnings("unused")
 	public MMSI getMothershipMmsi() {
-<<<<<<< HEAD
         return getDecodedValue(new Supplier<MMSI>() {
             @Override
             public MMSI get() {
@@ -296,12 +295,9 @@
         }, new Supplier<MMSI>() {
             @Override
             public MMSI get() {
-                return MMSI.valueOf(UNSIGNED_LONG_DECODER.apply(ClassBCSStaticDataReport.this.getBits(132, 162)));
-            }
-        });
-=======
-        return getDecodedValue(() -> mothershipMmsi, value -> mothershipMmsi = value, () -> getPartNumber() == 1, () -> MMSI.valueOf(UNSIGNED_INTEGER_DECODER.apply(getBits(132, 162))));
->>>>>>> ddb460b9
+                return MMSI.valueOf(UNSIGNED_INTEGER_DECODER.apply(ClassBCSStaticDataReport.this.getBits(132, 162)));
+            }
+        });
 	}
 
     @Override
