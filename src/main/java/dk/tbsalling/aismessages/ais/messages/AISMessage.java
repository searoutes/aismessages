/*
 * AISMessages
 * - a java-based library for decoding of AIS messages from digital VHF radio traffic related
 * to maritime navigation and safety in compliance with ITU 1371.
 * 
 * (C) Copyright 2011-2013 by S-Consult ApS, DK31327490, http://s-consult.dk, Denmark.
 * 
 * Released under the Creative Commons Attribution-NonCommercial-ShareAlike 3.0 Unported License.
 * For details of this license see the nearby LICENCE-full file, visit http://creativecommons.org/licenses/by-nc-sa/3.0/
 * or send a letter to Creative Commons, 171 Second Street, Suite 300, San Francisco, California, 94105, USA.
 * 
 * NOT FOR COMMERCIAL USE!
 * Contact sales@s-consult.dk to obtain a commercially licensed version of this software.
 * 
 */

package dk.tbsalling.aismessages.ais.messages;

import dk.tbsalling.aismessages.ais.exceptions.UnsupportedMessageType;
import dk.tbsalling.aismessages.ais.messages.types.AISMessageType;
import dk.tbsalling.aismessages.ais.messages.types.MMSI;
import dk.tbsalling.aismessages.dk.tbsalling.util.function.BiFunction;
import dk.tbsalling.aismessages.dk.tbsalling.util.function.Consumer;
import dk.tbsalling.aismessages.dk.tbsalling.util.function.Supplier;
import dk.tbsalling.aismessages.nmea.exceptions.InvalidMessage;
import dk.tbsalling.aismessages.nmea.messages.NMEAMessage;

import java.beans.IntrospectionException;
import java.beans.Introspector;
import java.beans.PropertyDescriptor;
import java.io.Serializable;
import java.lang.ref.WeakReference;
import java.lang.reflect.InvocationTargetException;
import java.lang.reflect.Method;
import java.security.MessageDigest;
import java.security.NoSuchAlgorithmException;
import java.util.Arrays;
import java.util.HashMap;
import java.util.Map;
import java.util.TreeMap;
import java.util.logging.Logger;

import static dk.tbsalling.aismessages.ais.Decoders.UNSIGNED_INTEGER_DECODER;
import static java.util.Objects.requireNonNull;

/**
 * The AISMessage class models a complete and self-contained AIS message.
 *
 * If the AISMessage was created from received NMEA strings, then the original
 * NMEA strings are cached, together with the decoded values of the message.
 *
 * Lazy extraction of values.
 *
 * @author tbsalling
 */
@SuppressWarnings("serial")
public abstract class AISMessage extends CachedDecodedValues implements Serializable {

    private transient static final Logger LOG = Logger.getLogger(AISMessage.class.getName());

    public transient static final String VERSION = "2.1.1";

    static {
        System.err.print("\n" + "AISMessages v" + VERSION + " // Copyright (c) 2011- by S-Consult ApS, Denmark, CVR DK31327490. http://s-consult.dk.\n" + "\n" + "This work is licensed under the Creative Commons Attribution-NonCommercial-ShareAlike 3.0 Unported License. To view a copy of\n" + "this license, visit http://creativecommons.org/licenses/by-nc-sa/3.0/ or send a letter to Creative Commons, 171 Second Street,\n" + "Suite 300, San Francisco, California, 94105, USA.\n" + "\n" + "NOT FOR COMMERCIAL USE!\n" + "Contact sales@s-consult.dk to obtain commercially licensed software.\n" + "\n");
    }

    /** The NMEA messages which represent this AIS message */
    private NMEAMessage[] nmeaMessages;

    private Metadata metadata;

    /** Payload expanded to string of 0's and 1's. Use weak reference to allow GC anytime. */
    private transient WeakReference<String> bitString = new WeakReference<>(null);

    /** Length of bitString */
    private transient int numberOfBits = -1;

    private transient Integer repeatIndicator;
    private transient MMSI sourceMmsi;

    protected AISMessage() {
    }

    protected AISMessage(NMEAMessage[] nmeaMessages) {
        requireNonNull(nmeaMessages);
        check(nmeaMessages);
        this.nmeaMessages = nmeaMessages;
        AISMessageType nmeaMessageType = decodeMessageType();
        if (getMessageType() != nmeaMessageType) {
            throw new UnsupportedMessageType(nmeaMessageType.getCode());
        }
        if (!isValid()) {
             throw new InvalidMessage("Invalid AIS message");
        }
        checkAISMessage();
    }

    protected AISMessage(NMEAMessage[] nmeaMessages, String bitString) {
        requireNonNull(nmeaMessages);
        check(nmeaMessages);
        this.nmeaMessages = nmeaMessages;
        this.bitString = new WeakReference<>(bitString);
        AISMessageType nmeaMessageType = decodeMessageType();
        if (getMessageType() != nmeaMessageType) {
            throw new UnsupportedMessageType(nmeaMessageType.getCode());
        }
        if (!isValid()) {
            StringBuffer sb = new StringBuffer();
            for (NMEAMessage nmeaMessage : nmeaMessages) {
                sb.append(nmeaMessage);
            }
            throw new InvalidMessage("Invalid AIS message: " + sb.toString());
        }
        checkAISMessage();
    }

    private static void check(NMEAMessage[] nmeaMessages) {
        // TODO sanity check NMEA messages
    }

    /**
     * Compute a SHA-1 message digest of this AISmessage. Suitable for e.g. doublet discovery and filtering.
     * @return Message digest
     * @throws NoSuchAlgorithmException if SHA-1 algorithm is not accessible
     */
    public byte[] digest() throws NoSuchAlgorithmException {
        MessageDigest messageDigester = MessageDigest.getInstance("SHA");
        for (NMEAMessage nmeaMessage : nmeaMessages) {
            messageDigester.update(nmeaMessage.getRawMessage().getBytes());
        }
        return messageDigester.digest();
    }

    /** Return a map of data field name and values. */
    public  Map<String, Object> dataFields() {
        HashMap<String,Object> map = new HashMap<>();
        try {
            PropertyDescriptor[] propertyDescriptors = Introspector.getBeanInfo(this.getClass()).getPropertyDescriptors();
            for (PropertyDescriptor propertyDescriptor : propertyDescriptors) {
                if (!"class".equals(propertyDescriptor.getName())) {
                    Method readMethod = propertyDescriptor.getReadMethod();

                    Class<?> returnType = readMethod.getReturnType();
                    if (isComplexType(returnType)) {
                        Object complexValue = readMethod.invoke(this);
                        if (complexValue != null) {
                            PropertyDescriptor[] propertyDescriptors2 = Introspector.getBeanInfo(returnType).getPropertyDescriptors();
                            for (PropertyDescriptor pd2 : propertyDescriptors2) {
                                if (!"class".equals(pd2.getName()))
                                    map.put(propertyDescriptor.getName() + "." + pd2.getName(), pd2.getReadMethod().invoke(complexValue));
                            }
                        }
                    } else if (Class.class.equals(returnType)) {
                        Object value = readMethod.invoke(this);
                        map.put(propertyDescriptor.getName(), ((Class) value).getSimpleName());
                    } else {
                        Object value = readMethod.invoke(this);
                        if (value != null)
                            if (returnType.isEnum())
                                map.put(propertyDescriptor.getName(), value.toString());
                            else
                                map.put(propertyDescriptor.getName(), value);
                    }
                }
            }
        } catch (IntrospectionException e) {
            e.printStackTrace();
        } catch (InvocationTargetException e) {
            e.printStackTrace();
        } catch (IllegalAccessException e) {
            e.printStackTrace();
        }
        return map;
    }

    private boolean isComplexType(Class<?> clazz) {
        if (clazz.isArray() || clazz.isEnum() || clazz.getPackage()==null || !"dk.tbsalling.aismessages.ais.messages.types".equals(clazz.getPackage().getName()))
            return false;

        boolean hasGetters = false;
        try {
            hasGetters = Introspector.getBeanInfo(clazz).getPropertyDescriptors().length > 0;
        } catch (IntrospectionException e) {
            e.printStackTrace();
        }

        return hasGetters;
    }

    protected abstract void checkAISMessage();

    public NMEAMessage[] getNmeaMessages() {
        return nmeaMessages;
    }

    public abstract AISMessageType getMessageType();

    @SuppressWarnings("unused")
	public final Metadata getMetadata() {
		return metadata;
	}

    @SuppressWarnings("unused")
	public final void setMetadata(Metadata metadata) {
		this.metadata = metadata;
	}

	private AISMessageType decodeMessageType() {
        return AISMessageType.fromInteger(Integer.parseInt(getBits(0, 6), 2));
	}

    @SuppressWarnings("unused")
	public final Integer getRepeatIndicator() {
        return getDecodedValue(new Supplier<Integer>() {
            @Override
            public Integer get() {
                return repeatIndicator;
            }
        }, new Consumer<Integer>() {
            @Override
            public void accept(Integer value) {
                repeatIndicator = value;
            }
        }, new Supplier<Boolean>() {
            @Override
            public Boolean get() {
                return Boolean.TRUE;
            }
        }, new Supplier<Integer>() {
            @Override
            public Integer get() {
                return UNSIGNED_INTEGER_DECODER.apply(AISMessage.this.getBits(6, 8));
            }
        });
	}

    @SuppressWarnings("unused")
	public final MMSI getSourceMmsi() {
<<<<<<< HEAD
        return getDecodedValue(new Supplier<MMSI>() {
            @Override
            public MMSI get() {
                return sourceMmsi;
            }
        }, new Consumer<MMSI>() {
            @Override
            public void accept(MMSI value) {
                sourceMmsi = value;
            }
        }, new Supplier<Boolean>() {
            @Override
            public Boolean get() {
                return Boolean.TRUE;
            }
        }, new Supplier<MMSI>() {
            @Override
            public MMSI get() {
                return MMSI.valueOf(UNSIGNED_LONG_DECODER.apply(AISMessage.this.getBits(8, 38)));
            }
        });
=======
        return getDecodedValue(() -> sourceMmsi, value -> sourceMmsi = value, () -> Boolean.TRUE, () -> MMSI.valueOf(UNSIGNED_INTEGER_DECODER.apply(getBits(8, 38))));
>>>>>>> ddb460b9
	}

    @Override
    public String toString() {
        return "AISMessage{" +
                "nmeaMessages=" + Arrays.toString(nmeaMessages) +
                ", metadata=" + metadata +
                ", repeatIndicator=" + getRepeatIndicator() +
                ", sourceMmsi=" + getSourceMmsi() +
                '}';
    }

    protected String getBitString() {
        String b = bitString.get();
        if (b == null) {
            b = decodePayloadToBitString(nmeaMessages);
            bitString = new WeakReference<>(b);
        }
        return b;
    }
    
    protected String getZeroBitStuffedString(Integer endIndex) {
        String b = getBitString();
		if (b.length()-endIndex < 0){
	        StringBuffer c = new StringBuffer(b);
			for (int i = b.length()-endIndex; i < 0; i++) {
				c  = c.append("0");
			}
			b = c.toString();
		}
        return b;
    }

    protected String getZeroBitStuffedString(Integer endIndex) {
        String b = getBitString();
		if (b.length()-endIndex < 0){
	        StringBuffer c = new StringBuffer(b);
			for (int i = b.length()-endIndex; i < 0; i++) {
				c  = c.append("0");
			}
			b = c.toString();
		}
        return b;
    }

    protected String getBits(Integer beginIndex, Integer endIndex) {
        return getZeroBitStuffedString(endIndex).substring(beginIndex, endIndex);
    }

    protected int getNumberOfBits() {	
        if (numberOfBits < 0) {
            numberOfBits = getBitString().length();
        }
        return numberOfBits;
    }

    protected static String decodePayloadToBitString(NMEAMessage... nmeaMessages) {
        StringBuilder sixBitEncodedPayload = new StringBuilder();
        int fillBits = -1;
        for (int i = 0; i < nmeaMessages.length; i++) {
            NMEAMessage m = nmeaMessages[i];
            sixBitEncodedPayload.append(m.getEncodedPayload());
            if (i == nmeaMessages.length - 1) {
                fillBits = m.getFillBits();
            }
        }

        // The AIS message payload stored as a string of 0's and 1's
        return toBitString(sixBitEncodedPayload.toString(), fillBits);
    }

    /**
     * Create proper type of AISMessage from 1..n NMEA messages, and
     * attach metadata.
     * @param metadata
     * @param nmeaMessages
     * @return
     */
    public static AISMessage create(Metadata metadata, NMEAMessage... nmeaMessages) {
        AISMessage aisMessage = create(nmeaMessages);
        aisMessage.setMetadata(metadata);
        return aisMessage;
    }

    /**
     * Create proper type of AISMessage from 1..n NMEA messages.
     * @param nmeaMessages
     * @return
     */
    public static AISMessage create(NMEAMessage... nmeaMessages) {
        BiFunction<NMEAMessage[], String, AISMessage> aisMessageConstructor;

        String bitString = decodePayloadToBitString(nmeaMessages);
        AISMessageType messageType = AISMessageType.fromInteger(Integer.parseInt(bitString.substring(0, 6), 2));

        if (messageType != null) {
            switch (messageType) {
                case ShipAndVoyageRelatedData:
                    aisMessageConstructor = new BiFunction<NMEAMessage[], String, AISMessage>() {
                        @Override
                        public AISMessage apply(NMEAMessage[] nmeaMessages1, String bitString1) {
                            return new ShipAndVoyageData(nmeaMessages1, bitString1);
                        }
                    };
                    break;
                case PositionReportClassAScheduled:
                    aisMessageConstructor = new BiFunction<NMEAMessage[], String, AISMessage>() {
                        @Override
                        public AISMessage apply(NMEAMessage[] nmeaMessages1, String bitString1) {
                            return new PositionReportClassAScheduled(nmeaMessages1, bitString1);
                        }
                    };
                    break;
                case PositionReportClassAAssignedSchedule:
                    aisMessageConstructor = new BiFunction<NMEAMessage[], String, AISMessage>() {
                        @Override
                        public AISMessage apply(NMEAMessage[] nmeaMessages1, String bitString1) {
                            return new PositionReportClassAAssignedSchedule(nmeaMessages1, bitString1);
                        }
                    };
                    break;
                case PositionReportClassAResponseToInterrogation:
                    aisMessageConstructor = new BiFunction<NMEAMessage[], String, AISMessage>() {
                        @Override
                        public AISMessage apply(NMEAMessage[] nmeaMessages1, String bitString1) {
                            return new PositionReportClassAResponseToInterrogation(nmeaMessages1, bitString1);
                        }
                    };
                    break;
                case BaseStationReport:
                    aisMessageConstructor = new BiFunction<NMEAMessage[], String, AISMessage>() {
                        @Override
                        public AISMessage apply(NMEAMessage[] nmeaMessages1, String bitString1) {
                            return new BaseStationReport(nmeaMessages1, bitString1);
                        }
                    };
                    break;
                case AddressedBinaryMessage:
                    aisMessageConstructor = new BiFunction<NMEAMessage[], String, AISMessage>() {
                        @Override
                        public AISMessage apply(NMEAMessage[] nmeaMessages1, String bitString1) {
                            return new AddressedBinaryMessage(nmeaMessages1, bitString1);
                        }
                    };
                    break;
                case BinaryAcknowledge:
                    aisMessageConstructor = new BiFunction<NMEAMessage[], String, AISMessage>() {
                        @Override
                        public AISMessage apply(NMEAMessage[] nmeaMessages1, String bitString1) {
                            return new BinaryAcknowledge(nmeaMessages1, bitString1);
                        }
                    };
                    break;
                case BinaryBroadcastMessage:
                    aisMessageConstructor = new BiFunction<NMEAMessage[], String, AISMessage>() {
                        @Override
                        public AISMessage apply(NMEAMessage[] nmeaMessages1, String bitString1) {
                            return new BinaryBroadcastMessage(nmeaMessages1, bitString1);
                        }
                    };
                    break;
                case StandardSARAircraftPositionReport:
                    aisMessageConstructor = new BiFunction<NMEAMessage[], String, AISMessage>() {
                        @Override
                        public AISMessage apply(NMEAMessage[] nmeaMessages1, String bitString1) {
                            return new StandardSARAircraftPositionReport(nmeaMessages1, bitString1);
                        }
                    };
                    break;
                case UTCAndDateInquiry:
                    aisMessageConstructor = new BiFunction<NMEAMessage[], String, AISMessage>() {
                        @Override
                        public AISMessage apply(NMEAMessage[] nmeaMessages1, String bitString1) {
                            return new UTCAndDateInquiry(nmeaMessages1, bitString1);
                        }
                    };
                    break;
                case UTCAndDateResponse:
                    aisMessageConstructor = new BiFunction<NMEAMessage[], String, AISMessage>() {
                        @Override
                        public AISMessage apply(NMEAMessage[] nmeaMessages1, String bitString1) {
                            return new UTCAndDateResponse(nmeaMessages1, bitString1);
                        }
                    };
                    break;
                case AddressedSafetyRelatedMessage:
                    aisMessageConstructor = new BiFunction<NMEAMessage[], String, AISMessage>() {
                        @Override
                        public AISMessage apply(NMEAMessage[] nmeaMessages1, String bitString1) {
                            return new AddressedSafetyRelatedMessage(nmeaMessages1, bitString1);
                        }
                    };
                    break;
                case SafetyRelatedAcknowledge:
                    aisMessageConstructor = new BiFunction<NMEAMessage[], String, AISMessage>() {
                        @Override
                        public AISMessage apply(NMEAMessage[] nmeaMessages1, String bitString1) {
                            return new SafetyRelatedAcknowledge(nmeaMessages1, bitString1);
                        }
                    };
                    break;
                case SafetyRelatedBroadcastMessage:
                    aisMessageConstructor = new BiFunction<NMEAMessage[], String, AISMessage>() {
                        @Override
                        public AISMessage apply(NMEAMessage[] nmeaMessages1, String bitString1) {
                            return new SafetyRelatedBroadcastMessage(nmeaMessages1, bitString1);
                        }
                    };
                    break;
                case Interrogation:
                    aisMessageConstructor = new BiFunction<NMEAMessage[], String, AISMessage>() {
                        @Override
                        public AISMessage apply(NMEAMessage[] nmeaMessages1, String bitString1) {
                            return new Interrogation(nmeaMessages1, bitString1);
                        }
                    };
                    break;
                case AssignedModeCommand:
                    aisMessageConstructor = new BiFunction<NMEAMessage[], String, AISMessage>() {
                        @Override
                        public AISMessage apply(NMEAMessage[] nmeaMessages1, String bitString1) {
                            return new AssignedModeCommand(nmeaMessages1, bitString1);
                        }
                    };
                    break;
                case GNSSBinaryBroadcastMessage:
                    aisMessageConstructor = new BiFunction<NMEAMessage[], String, AISMessage>() {
                        @Override
                        public AISMessage apply(NMEAMessage[] nmeaMessages1, String bitString1) {
                            return new GNSSBinaryBroadcastMessage(nmeaMessages1, bitString1);
                        }
                    };
                    break;
                case StandardClassBCSPositionReport:
                    aisMessageConstructor = new BiFunction<NMEAMessage[], String, AISMessage>() {
                        @Override
                        public AISMessage apply(NMEAMessage[] nmeaMessages1, String bitString1) {
                            return new StandardClassBCSPositionReport(nmeaMessages1, bitString1);
                        }
                    };
                    break;
                case ExtendedClassBEquipmentPositionReport:
                    aisMessageConstructor = new BiFunction<NMEAMessage[], String, AISMessage>() {
                        @Override
                        public AISMessage apply(NMEAMessage[] nmeaMessages1, String bitString1) {
                            return new ExtendedClassBEquipmentPositionReport(nmeaMessages1, bitString1);
                        }
                    };
                    break;
                case DataLinkManagement:
                    aisMessageConstructor = new BiFunction<NMEAMessage[], String, AISMessage>() {
                        @Override
                        public AISMessage apply(NMEAMessage[] nmeaMessages1, String bitString1) {
                            return new DataLinkManagement(nmeaMessages1, bitString1);
                        }
                    };
                    break;
                case AidToNavigationReport:
                    aisMessageConstructor = new BiFunction<NMEAMessage[], String, AISMessage>() {
                        @Override
                        public AISMessage apply(NMEAMessage[] nmeaMessages1, String bitString1) {
                            return new AidToNavigationReport(nmeaMessages1, bitString1);
                        }
                    };
                    break;
                case ChannelManagement:
                    aisMessageConstructor = new BiFunction<NMEAMessage[], String, AISMessage>() {
                        @Override
                        public AISMessage apply(NMEAMessage[] nmeaMessages1, String bitString1) {
                            return new ChannelManagement(nmeaMessages1, bitString1);
                        }
                    };
                    break;
                case GroupAssignmentCommand:
                    aisMessageConstructor = new BiFunction<NMEAMessage[], String, AISMessage>() {
                        @Override
                        public AISMessage apply(NMEAMessage[] nmeaMessages1, String bitString1) {
                            return new GroupAssignmentCommand(nmeaMessages1, bitString1);
                        }
                    };
                    break;
                case ClassBCSStaticDataReport:
                    aisMessageConstructor = new BiFunction<NMEAMessage[], String, AISMessage>() {
                        @Override
                        public AISMessage apply(NMEAMessage[] nmeaMessages1, String bitString1) {
                            return new ClassBCSStaticDataReport(nmeaMessages1, bitString1);
                        }
                    };
                    break;
                case BinaryMessageSingleSlot:
                    aisMessageConstructor = new BiFunction<NMEAMessage[], String, AISMessage>() {
                        @Override
                        public AISMessage apply(NMEAMessage[] nmeaMessages1, String bitString1) {
                            return new BinaryMessageSingleSlot(nmeaMessages1, bitString1);
                        }
                    };
                    break;
                case BinaryMessageMultipleSlot:
                    aisMessageConstructor = new BiFunction<NMEAMessage[], String, AISMessage>() {
                        @Override
                        public AISMessage apply(NMEAMessage[] nmeaMessages1, String bitString1) {
                            return new BinaryMessageMultipleSlot(nmeaMessages1, bitString1);
                        }
                    };
                    break;
                case LongRangeBroadcastMessage:
                    aisMessageConstructor = new BiFunction<NMEAMessage[], String, AISMessage>() {
                        @Override
                        public AISMessage apply(NMEAMessage[] nmeaMessages1, String bitString1) {
                            return new LongRangeBroadcastMessage(nmeaMessages1, bitString1);
                        }
                    };
                    break;
                default:
                    throw new UnsupportedMessageType(messageType.getCode());
            }
        } else {
            StringBuffer sb = new StringBuffer();
            for (NMEAMessage nmeaMessage : nmeaMessages) {
                sb.append(nmeaMessage);
            }
            throw new InvalidMessage("Cannot extract message type from NMEA message: " + sb.toString());
        }

        return aisMessageConstructor.apply(nmeaMessages, bitString);
    }

    public boolean isValid() {
        final String bitString = getBitString();

        if (bitString.length() < 6) {
            LOG.warning("Message is too short: " + bitString.length() + " bits.");
            return Boolean.FALSE;
        }

        int messageType = Integer.parseInt(bitString.substring(0, 6), 2);
        if (messageType < AISMessageType.MINIMUM_CODE || messageType > AISMessageType.MAXIMUM_CODE) {
            LOG.warning("Unsupported message type: " + messageType);
            return Boolean.FALSE;
        }

        int actualMessageLength = bitString.length();
        switch (messageType) {
            case 1:
                if (actualMessageLength != 168) {
                    LOG.warning("Message type 1: Illegal message length: " + bitString.length() + " bits.");
                    return Boolean.FALSE;
                }
                break;
            case 2:
                if (actualMessageLength != 168) {
                    LOG.warning("Message type 2: Illegal message length: " + bitString.length() + " bits.");
                    return Boolean.FALSE;
                }
                break;
            case 3:
                if (actualMessageLength != 168) {
                    LOG.warning("Message type 3: Illegal message length: " + bitString.length() + " bits.");
                    return Boolean.FALSE;
                }
                break;
            case 4:
                if (actualMessageLength != 168) return Boolean.FALSE;
                break;
            case 5:
                if (actualMessageLength != 424 && actualMessageLength != 422) {
                    LOG.warning("Message type 5: Illegal message length: " + bitString.length() + " bits.");
                    return Boolean.FALSE;
                }
                break;
            case 6:
                if (actualMessageLength > 1008) {
                    LOG.warning("Message type 6: Illegal message length: " + bitString.length() + " bits.");
                    return Boolean.FALSE;
                }
                break;
            case 7:
                if (actualMessageLength != 72 && actualMessageLength != 104 && actualMessageLength != 136 && actualMessageLength != 168) {
                    LOG.warning("Message type 7: Illegal message length: " + bitString.length() + " bits.");
                    return Boolean.FALSE;
                }
                break;
            case 8:
                if (actualMessageLength > 1008) {
                    LOG.warning("Message type 8: Illegal message length: " + bitString.length() + " bits.");
                    return Boolean.FALSE;
                }
                break;
            case 9:
                if (actualMessageLength != 168) {
                    LOG.warning("Message type 9: Illegal message length: " + bitString.length() + " bits.");
                    return Boolean.FALSE;
                }
                break;
            case 10:
                if (actualMessageLength != 72) {
                    LOG.warning("Message type 10: Illegal message length: " + bitString.length() + " bits.");
                    return Boolean.FALSE;
                }
                break;
            case 11:
            	if (actualMessageLength != 168) return Boolean.FALSE;
                break;
            case 12:
                if (actualMessageLength > 1008) {
                    LOG.warning("Message type 12: Illegal message length: " + bitString.length() + " bits.");
                    return Boolean.FALSE;
                }
                break;
            case 13:
                if (actualMessageLength != 72 && actualMessageLength != 104 && actualMessageLength != 136 && actualMessageLength != 168) {
                    LOG.warning("Message type 13: Illegal message length: " + bitString.length() + " bits.");
                    return Boolean.FALSE;
                }
                break;
            case 14:
                if (actualMessageLength > 1008) {
                    LOG.warning("Message type 14: Illegal message length: " + bitString.length() + " bits.");
                    return Boolean.FALSE;
                }
                break;
            case 15:
                if (actualMessageLength != 88 && actualMessageLength != 110 && actualMessageLength != 112 && actualMessageLength != 160) return Boolean.FALSE;
                break;
            case 16:
                if (actualMessageLength != 96 && actualMessageLength != 144) {
                    LOG.warning("Message type 16: Illegal message length: " + bitString.length() + " bits.");
                    return Boolean.FALSE;
                }
                break;
            case 17:
                if (actualMessageLength < 80 || actualMessageLength > 816) {
                    LOG.warning("Message type 17: Illegal message length: " + bitString.length() + " bits.");
                    return Boolean.FALSE;
                }
                break;
            case 18:
                if (actualMessageLength != 168) {
                    LOG.warning("Message type 18: Illegal message length: " + bitString.length() + " bits.");
                    return Boolean.FALSE;
                }
                break;
            case 19:
                if (actualMessageLength != 312) {
                    LOG.warning("Message type 19: Illegal message length: " + bitString.length() + " bits.");
                    return Boolean.FALSE;
                }
                break;
            case 20:
                if (actualMessageLength < 72 || actualMessageLength > 160) {
                    LOG.warning("Message type 20: Illegal message length: " + bitString.length() + " bits.");
                    return Boolean.FALSE;
                }
                break;
            case 21:
                if (actualMessageLength < 272  || actualMessageLength > 360) {
                    LOG.warning("Message type 21: Illegal message length: " + bitString.length() + " bits.");
                    return Boolean.FALSE;
                }
                break;
            case 22:
                if (actualMessageLength != 168) {
                    LOG.warning("Message type 22: Illegal message length: " + bitString.length() + " bits.");
                    return Boolean.FALSE;
                }
                break;
            case 23:
                if (actualMessageLength != 160) {
                    LOG.warning("Message type 23: Illegal message length: " + bitString.length() + " bits.");
                    return Boolean.FALSE;
                }
                break;
            case 24:
                if (actualMessageLength != 160 && actualMessageLength != 168 && actualMessageLength != 158 ) {
                    LOG.warning("Message type 24: Illegal message length: " + bitString.length() + " bits.");
                    return Boolean.FALSE;
                }
                break;
            case 25:
                if (actualMessageLength > 168) {
                    LOG.warning("Message type 25: Illegal message length: " + bitString.length() + " bits.");
                    return Boolean.FALSE;
                }
                break;
            case 26:
            	// ??
                break;
            case 27:
                if (actualMessageLength != 96 && actualMessageLength != 168) {
                    LOG.warning("Message type 27: Illegal message length: " + bitString.length() + " bits.");
                    return Boolean.FALSE;
                }
                break;
            default:
                return Boolean.FALSE;
        }

        return Boolean.TRUE;
    }

    /** Decode an encoded six-bit string into a binary string of 0's and 1's */
    private static String toBitString(String encodedString, Integer paddingBits) {
        StringBuilder bitString = new StringBuilder();
        int n = encodedString.length();
        for (int i=0; i<n; i++) {
            String c = encodedString.substring(i, i+1);
            bitString.append(charToSixBit.get(c));
        }
        return bitString.substring(0, bitString.length() - paddingBits);
    }

    private final static Map<String, String> charToSixBit = new TreeMap<>();
    static {
        charToSixBit.put("0", "000000"); // 0
        charToSixBit.put("1", "000001"); // 1
        charToSixBit.put("2", "000010"); // 2
        charToSixBit.put("3", "000011"); // 3
        charToSixBit.put("4", "000100"); // 4
        charToSixBit.put("5", "000101"); // 5
        charToSixBit.put("6", "000110"); // 6
        charToSixBit.put("7", "000111"); // 7
        charToSixBit.put("8", "001000"); // 8
        charToSixBit.put("9", "001001"); // 9
        charToSixBit.put(":", "001010"); // 10
        charToSixBit.put(";", "001011"); // 11
        charToSixBit.put("<", "001100"); // 12
        charToSixBit.put("=", "001101"); // 13
        charToSixBit.put(">", "001110"); // 14
        charToSixBit.put("?", "001111"); // 15
        charToSixBit.put("@", "010000"); // 16
        charToSixBit.put("A", "010001"); // 17
        charToSixBit.put("B", "010010"); // 18
        charToSixBit.put("C", "010011"); // 19
        charToSixBit.put("D", "010100"); // 20
        charToSixBit.put("E", "010101"); // 21
        charToSixBit.put("F", "010110"); // 22
        charToSixBit.put("G", "010111"); // 23
        charToSixBit.put("H", "011000"); // 24
        charToSixBit.put("I", "011001"); // 25
        charToSixBit.put("J", "011010"); // 26
        charToSixBit.put("K", "011011"); // 27
        charToSixBit.put("L", "011100"); // 28
        charToSixBit.put("M", "011101"); // 29
        charToSixBit.put("N", "011110"); // 30
        charToSixBit.put("O", "011111"); // 31
        charToSixBit.put("P", "100000"); // 32
        charToSixBit.put("Q", "100001"); // 33
        charToSixBit.put("R", "100010"); // 34
        charToSixBit.put("S", "100011"); // 35
        charToSixBit.put("T", "100100"); // 36
        charToSixBit.put("U", "100101"); // 37
        charToSixBit.put("V", "100110"); // 38
        charToSixBit.put("W", "100111"); // 39
        charToSixBit.put("`", "101000"); // 40
        charToSixBit.put("a", "101001"); // 41
        charToSixBit.put("b", "101010"); // 42
        charToSixBit.put("c", "101011"); // 43
        charToSixBit.put("d", "101100"); // 44
        charToSixBit.put("e", "101101"); // 45
        charToSixBit.put("f", "101110"); // 46
        charToSixBit.put("g", "101111"); // 47
        charToSixBit.put("h", "110000"); // 48
        charToSixBit.put("i", "110001"); // 49
        charToSixBit.put("j", "110010"); // 50
        charToSixBit.put("k", "110011"); // 51
        charToSixBit.put("l", "110100"); // 52
        charToSixBit.put("m", "110101"); // 53
        charToSixBit.put("n", "110110"); // 54
        charToSixBit.put("o", "110111"); // 55
        charToSixBit.put("p", "111000"); // 56
        charToSixBit.put("q", "111001"); // 57
        charToSixBit.put("r", "111010"); // 58
        charToSixBit.put("s", "111011"); // 59
        charToSixBit.put("t", "111100"); // 60
        charToSixBit.put("u", "111101"); // 61
        charToSixBit.put("v", "111110"); // 62
        charToSixBit.put("w", "111111"); // 63
    }

    @Override
    public boolean equals(Object o) {
        if (this == o) return true;
        if (!(o instanceof AISMessage)) return false;

        AISMessage that = (AISMessage) o;

        if (!getBitString().equals(that.getBitString())) return false;
        if (metadata != null ? !metadata.equals(that.metadata) : that.metadata != null) return false;

        return true;
    }

    @Override
    public int hashCode() {
        int result = metadata != null ? metadata.hashCode() : 0;
        result = 31*result + getBitString().hashCode();
        return result;
    }
}<|MERGE_RESOLUTION|>--- conflicted
+++ resolved
@@ -236,7 +236,6 @@
 
     @SuppressWarnings("unused")
 	public final MMSI getSourceMmsi() {
-<<<<<<< HEAD
         return getDecodedValue(new Supplier<MMSI>() {
             @Override
             public MMSI get() {
@@ -255,12 +254,9 @@
         }, new Supplier<MMSI>() {
             @Override
             public MMSI get() {
-                return MMSI.valueOf(UNSIGNED_LONG_DECODER.apply(AISMessage.this.getBits(8, 38)));
+                return MMSI.valueOf(UNSIGNED_INTEGER_DECODER.apply(AISMessage.this.getBits(8, 38)));
             }
         });
-=======
-        return getDecodedValue(() -> sourceMmsi, value -> sourceMmsi = value, () -> Boolean.TRUE, () -> MMSI.valueOf(UNSIGNED_INTEGER_DECODER.apply(getBits(8, 38))));
->>>>>>> ddb460b9
 	}
 
     @Override
@@ -281,7 +277,7 @@
         }
         return b;
     }
-    
+
     protected String getZeroBitStuffedString(Integer endIndex) {
         String b = getBitString();
 		if (b.length()-endIndex < 0){
